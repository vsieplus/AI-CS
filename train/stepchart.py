--- conflicted
+++ resolved
@@ -1,5 +1,4 @@
-<<<<<<< HEAD
-# utility classes for loading step charts
+# utility classes/functions for loading step charts
 
 import json
 import math
@@ -15,8 +14,8 @@
 from joblib import Memory
 
 from extract_audio_feats import extract_audio_feats, load_audio
-from hyper import (HOP_LENGTH, PAD_IDX, SEED, N_CHART_TYPES, N_LEVELS, CHART_FRAME_RATE, 
-				   NUM_ARROW_STATES, MAX_ACTIVE_ARROWS, SELECTION_INPUT_SIZES, SELECTION_VOCAB_SIZES)
+from hyper import (HOP_LENGTH, PAD_IDX, SEED, N_CHART_TYPES, N_LEVELS, CHART_FRAME_RATE, SELECTION_VOCAB_SIZES)
+from step_tokenize import sequence_to_tensor, step_sequence_to_targets, step_features_to_str, step_index_to_features
 from util import convert_chartframe_to_melframe
 
 # cache dataset tensors/other values https://discuss.pytorch.org/t/cache-datasets-pre-processing/1062/8
@@ -29,8 +28,10 @@
 memory = Memory(CACHE_DIR, verbose=0, compress=True)
 # to reset cache: memory.clear(warn=False)
 
-# add caching to extract_audio_feats
+# add caching to extract_audio_feats and some seq. conversion functions
 extract_audio_feats = memory.cache(extract_audio_feats)
+sequence_to_tensor = memory.cache(sequence_to_tensor)
+step_sequence_to_targets = memory.cache(step_sequence_to_targets)
 
 # import chart util functions from r script
 robj.r.source(R_CHART_UTIL_PATH)	
@@ -296,48 +297,6 @@
 	'ssc': re.compile('[1-3]')
 }
 
-UCS_SSC_DICT = {
-	'.': '0',   # no step
- 	'X': '1',   # normal step
- 	'M': '2',   # start hold
- 	'H': '0',   # hold (0 between '2' ... '3' in ssc)
- 	'W': '3',   # release hold
-}
-
-# symbols used in step representation
-UCS_STATE_DICT = {
-	'.': 0,		# off
-	'X': 1,		# on
-	'M': 1,		# on
-	'H': 2,		# held
-	'W': 3		# released
-}
-
-# convert a sequence of steps ['00100', '10120', ...] -> input tensor
-@memory.cache
-def sequence_to_tensor(sequence):
-	# shape [abs # of frames, 4 x # arrows (20 for single, 40 for double)]
-	#   (for each arrow, mark 1 of 4 possible states - off, step, hold, release)
-	#	(should be already converted to UCS notation)
-	# eg. ['10002', '01003'] -> [[0, 1, 0, 0, 0, 0, 0, 0, ..., 0, 0, 1, 0] 
-	#                             -downleft-   -upleft- ....   -downright-
-	#                            [0, 0, 0, 0, 0, 1, 0, 0, ..., 0, 0, 0, 1]]
-	step_tensors = []
-
-	num_steps = len(sequence[0])
-
-	for step in sequence:
-		symbol_tensors = []
-		for i, symbol in enumerate(step):
-			arrow_i_state = torch.zeros(NUM_ARROW_STATES)
-			arrow_i_state[UCS_STATE_DICT[symbol]] = 1
-			symbol_tensors.append(arrow_i_state)
-
-		# convert symbols -> concatenated one hot encodings
-		step_tensors.append(torch.cat(symbol_tensors))
-
-	return torch.cat(step_tensors).view(-1, NUM_ARROW_STATES * num_steps)
-
 @memory.cache
 def permute_steps(steps, chart_type, permutation_type):
 	# permutation numbers signify moved location of original step
@@ -379,79 +338,6 @@
 	return step_placement_frames, step_sequence
 
 @memory.cache
-def step_sequence_to_targets(step_input, chart_type, special_tokens):
-	"""
-	given a (sequence) of step inputs, return a tensor containing the corresponding vocabulary indices
-		in: step_input - shape [seq length, chart_features], tensor representations of (nonempty) steps
-			chart_type - 'pump-single' or 'pump-double'
-			special_tokens - predefined special token indices/values in the chart's dataset,
-							 use for doubles charts with 5+ activated arrows at a time
-		out: targets - shape [seq length], values in range [0, vocab size - 1]
-	"""
-	num_arrows = step_input.size(1) // NUM_ARROW_STATES
-	targets = torch.zeros(step_input.size(0), dtype=torch.long)
-	n_special_tokens = 0
-
-	for s in range(step_input.size(0)):
-		# index in order of: num active arrows [0, ..., num_arrows - 1]
-		# 				  -> arrow indices [0, ..., num_arrows - 1] x num_active_arrows
-		#				  -> arrow states [1, ..., num_arrow_states - 1] (ignore off)
-
-		# step_index =  SUM_{k=0->num_active - 1} (num_arrows choose k) * 3 ^ k +
-		#				SUM_{i' < i} ... SUM_{j' < j} 3 ^ num_active +
-		#				SUM_{x1, .., x_num_active} (x_i - 1) * 3 ^ i (base 3 R -> L)
-		#	[i' = first index L->R, i = true first index, j', j = zth index, z = num active arrows]
-		idx = 0
-
-		active_arrow_states = []
-		active_arrow_indices = []
-		for i in range(num_arrows):
-			start = i * NUM_ARROW_STATES
-			arrow_state = (step_input[s, start:start + NUM_ARROW_STATES] == 1).nonzero(as_tuple=False).flatten()
-
-			if arrow_state != 0:
-				active_arrow_indices.append(i)
-				active_arrow_states.append(arrow_state)
-
-		num_active_arrows = len(active_arrow_indices)
-
-		# if num active exceed maximum, add to end of special tokens
-		if num_active_arrows > MAX_ACTIVE_ARROWS[chart_type]:
-			curr_step = step_features_to_str(step_input[s])
-			if curr_step not in special_tokens.values():
-				special_idx = SELECTION_VOCAB_SIZES[chart_type] + len(special_tokens)
-				special_tokens[special_idx] = curr_step
-				n_special_tokens += 1
-			else:
-				for k,v in special_tokens.items():
-					if v == curr_step:
-						special_idx = k
-						break
-			targets[s] = special_idx
-			continue
-
-		for num_active in range(num_active_arrows):
-			idx += math.comb(num_arrows, num_active) * (3 ** num_active)
-
-		first_possible_idx = 0
-		for k, arrow_idx in enumerate(active_arrow_indices):
-			if arrow_idx > first_possible_idx:
-				# count over the possible arrangements of steps that use the skipped indices
-				for skipped_idx in range(first_possible_idx, arrow_idx):
-					idx += (3 ** num_active_arrows) * calc_arrangements(skipped_idx, len(active_arrow_indices) - k, num_arrows - 1)
-			
-			first_possible_idx = arrow_idx + 1
-		
-		# base 3 R -> L
-		active_arrow_states.reverse()
-		for a, state in enumerate(active_arrow_states):
-			idx += (state - 1) * (3 ** a)
-
-		targets[s] = idx
-
-	return targets, n_special_tokens
-
-@memory.cache
 def placement_frames_to_targets(placement_frames, audio_length, sample_rate):
 	# get chart frame numbers of step placements, [batch, placements (variable)]
 	placement_target = torch.zeros(audio_length, dtype=torch.long)
@@ -475,97 +361,6 @@
 
 	return placement_target, first_frame, last_frame
 
-def step_index_to_features(index, chart_type, special_tokens, device):
-	""" convert a step index to its corresponding feature tensor """
-
-	if special_tokens and index in special_tokens:
-		return sequence_to_tensor([special_tokens[index]])
-
-	# perform 'inverse' of step_sequence_to_targets()
-	features = torch.zeros(SELECTION_INPUT_SIZES[chart_type], dtype=torch.long, device=device)
-	num_arrows = features.size(0) // NUM_ARROW_STATES
-	off_indices = torch.tensor([arrow * NUM_ARROW_STATES for arrow in range(num_arrows)], dtype=torch.long,
-								device=device)
-	features[off_indices] = 1
-
-	num_active_arrows = 0
-	tracking_index = 0
-
-	# determine no. of active arrows
-	for num_active in range(num_arrows + 1):
-		n_steps = math.comb(num_arrows, num_active) * (3 ** num_active)
-
-		if index < tracking_index + n_steps:
-			num_active_arrows = num_active
-			break
-		else:
-			tracking_index += n_steps
-
-	if num_active_arrows > 0:
-		# determine which arrows are active
-		active_indices = []
-
-		states_per_arrangement = 3 ** num_active_arrows
-
-		# all steps with first possible index enumerated first
-		for arrow_idx in range(num_arrows):
-			# find number of arrangements for steps starting w/current index
-			n_arrangements = calc_arrangements(arrow_idx, num_active_arrows - len(active_indices), num_arrows - 1)
-			if index < tracking_index + (n_arrangements * states_per_arrangement):
-				active_indices.append(arrow_idx)
-			else:
-				tracking_index += n_arrangements * states_per_arrangement
-
-			if len(active_indices) == num_active_arrows:
-				break
-
-		# determine the states of each arrow
-		arrow_states = []
-		for a in range(num_active_arrows):
-			for state in range(1, NUM_ARROW_STATES):
-				n_state_arrangements = (3 ** (num_active_arrows - a - 1))
-				if index < tracking_index + n_state_arrangements:
-					arrow_states.append(state)
-					break
-				else:
-					tracking_index += n_state_arrangements
-
-		for idx, state in zip(active_indices, arrow_states):
-			features[(idx * NUM_ARROW_STATES)] = 0
-			features[(idx * NUM_ARROW_STATES) + state] = 1
-
-	return features
-
-def calc_arrangements(starting_index, num_indices, max_index):
-	""" return the number of arrangements of increasing indices from starting_index -> max_index"""
-	if num_indices == 1:
-		return 1 # only the singleton arrangement [starting_index]
-	else:
-		return sum([calc_arrangements(next_index, num_indices - 1, max_index) 
-					for next_index in range(starting_index + 1, max_index - (num_indices - 1) + 2)])
-
-def step_features_to_str(features, out_format='ucs'):
-	""" convert step features to their string representation"""
-	num_arrows = features.size(0) // NUM_ARROW_STATES
-	result = ''
-
-	if out_format == 'ucs':
-		for arrow in range(num_arrows):
-			start = arrow * NUM_ARROW_STATES
-			state_idx = (features[start:start + NUM_ARROW_STATES] == 1).nonzero(as_tuple=False).flatten()
-
-			if state_idx == 0:
-				result += '.'
-			elif state_idx == 1:
-				result += 'X'
-			elif state_idx == 2:
-				result += 'H'
-			elif state_idx == 3:
-				result += 'W'
-	elif out_format == 'ssc':
-		raise NotImplementedError
-
-	return result
 
 class Chart:
 	"""A chart object, with associated data. Represents a single example"""
@@ -615,414 +410,4 @@
 
 	# return tensor of audio feats for this chart
 	def get_audio_feats(self):
-		return self.song.audio_feats
-=======
-# utility classes for loading step charts
-
-import json
-import math
-import os
-import re
-
-import rpy2.robjects as robj
-import torch
-from torch.utils.data import Dataset, random_split
-from torch.nn.utils.rnn import pad_sequence
-from tqdm import trange
-from pathlib import Path
-from joblib import Memory
-
-from extract_audio_feats import extract_audio_feats, load_audio
-from hyper import (HOP_LENGTH, PAD_IDX, SEED, N_CHART_TYPES, N_LEVELS, CHART_FRAME_RATE, SELECTION_VOCAB_SIZES)
-from step_tokenize import sequence_to_tensor, step_sequence_to_targets, step_features_to_str, step_index_to_features
-from util import convert_chartframe_to_melframe
-
-# cache dataset tensors/other values https://discuss.pytorch.org/t/cache-datasets-pre-processing/1062/8
-ABS_PATH = str(Path(__file__).parent.absolute())
-DATA_DIR = os.path.join('..', 'data')
-CACHE_DIR = os.path.join(ABS_PATH, '.dataset_cache/')
-
-R_CHART_UTIL_PATH = os.path.join(ABS_PATH, '..', 'shiny', 'util.R')
-
-memory = Memory(CACHE_DIR, verbose=0, compress=True)
-# to reset cache: memory.clear(warn=False)
-
-# add caching to extract_audio_feats and some seq. conversion functions
-extract_audio_feats = memory.cache(extract_audio_feats)
-sequence_to_tensor = memory.cache(sequence_to_tensor)
-step_sequence_to_targets = memory.cache(step_sequence_to_targets)
-
-# import chart util functions from r script
-robj.r.source(R_CHART_UTIL_PATH)	
-
-# returns splits of the given (torch) dataset; assumes 3 way split
-def get_splits(dataset):
-	split_sizes = []
-	for i, split in enumerate(dataset.splits):
-		if i == len(dataset.splits) - 1:
-			split_sizes.append(len(dataset) - sum(split_sizes))
-		else:
-			split_sizes.append(round(split * len(dataset)))
-	train, valid, test = random_split(dataset, split_sizes, generator=torch.Generator().manual_seed(SEED))
-	return train, valid, test
-
-def collate_charts(batch):
-	"""custom collate function for dataloader
-		input: dict of chart objects/lengths
-		output: dict of batch inputs, targets
-	"""
-	batch_size = len(batch)
-
-	audio_feats = []
-	chart_feats = []
-	levels = []
-
-	first_frame = 100000000
-	last_frame = -1
-
-	placement_targets = []
-
-	step_sequence = []
-	step_targets = []
-
-	# list of lengths of examples, for packing
-	audio_lengths = []
-	step_sequence_lengths = []
-
-	for chart in batch:
-		# transpose channels/timestep so timestep comes first for pad_sequence()
-		audio_feats.append(chart.get_audio_feats().transpose(0, 1))
-		chart_feats.append(torch.tensor(chart.chart_feats).unsqueeze(0))
-		placement_targets.append(chart.placement_targets)
-
-		levels.append(chart.level)
-
-		# already tensors
-		step_sequence.append(chart.step_sequence)
-		step_targets.append(chart.step_targets)
-
-		if chart.first_frame < first_frame:
-			first_frame = chart.first_frame
-		
-		if chart.last_frame > last_frame:
-			last_frame = chart.last_frame
-
-		audio_lengths.append(audio_feats[-1].size(0))
-		step_sequence_lengths.append(step_sequence[-1].size(0))
-
-	# transpose timestep/channel dims back => [batch, channels, max audio frames, freq]
-	audio_feats = pad_sequence(audio_feats, batch_first=True, padding_value=PAD_IDX).transpose(1, 2)
-	chart_feats = torch.cat(chart_feats, dim=0) # [batch, chart_feats]
-
-	# [batch, max audio frames]
-	placement_targets = pad_sequence(placement_targets, batch_first=True, padding_value=PAD_IDX)
-
-	# [batch, max arrow seq len, arrow features] / [batch, max arrow seq len]
-	step_sequence = pad_sequence(step_sequence, batch_first=True, padding_value=PAD_IDX)
-	step_targets = pad_sequence(step_targets, batch_first=True, padding_value=PAD_IDX)
-
-	return {'audio_feats': audio_feats,
-			'chart_feats': chart_feats,
-			'chart_levels': levels,
-			'audio_lengths': audio_lengths,
-			'placement_targets': placement_targets,
-			'first_step_frame': first_frame,
-			'last_step_frame': last_frame,
-			'step_sequence': step_sequence,
-			'step_sequence_lengths': step_sequence_lengths,
-			'step_targets': step_targets,
-	}
-
-class StepchartDataset(Dataset):
-	"""Dataset of step charts"""
-	def __init__(self, dataset_json):
-		"""dataset_json: path to json file with dataset metadata"""
-		assert(os.path.isfile(dataset_json))
-		with open(dataset_json, 'r') as f:
-			metadata = json.loads(f.read())
-
-		self.name = metadata['dataset_name']
-		self.songtypes = metadata['song_types']
-
-		self.chart_type = metadata['chart_type']
-		self.step_artists = metadata['step_artists']
-		self.chart_difficulties = metadata['chart_difficulties']
-		self.min_level = metadata['min_chart_difficulty']
-		self.max_level = metadata['max_chart_difficulty']
-
-		self.permutations = metadata['permutations'] + ['']
-		
-		self.splits = metadata['splits']
-
-		self.n_unique_songs = 0
-
-		self.vocab_size = SELECTION_VOCAB_SIZES[self.chart_type]
-		self.special_tokens = {} # track special tokens in this dataset (idx -> ucs step (str))
-
-		# store the file paths and chart_indices to load
-		self.chart_ids = self.filter_fps([os.path.join(DATA_DIR, fp) for fp in metadata['json_fps']])
-		self.print_summary()
-		self.compute_stats()
-
-	def __len__(self):
-		return len(self.chart_ids)
-
-	def __getitem__(self, idx):
-		chart_fp, chart_idx, permutation = self.chart_ids[idx]
-		return self.load_chart(chart_fp, chart_idx, permutation)
-
-	def print_summary(self):
-		print(f'Dataset name: {self.name}')
-		print(f'Chart Type: {self.chart_type}')
-		print(f'Total # charts: {self.__len__()}')
-		if self.chart_difficulties:
-			print(f'Chart levels: {self.chart_difficulties}')
-		else:
-			print(f'Minimum chart level: {self.min_level}')
-			print(f'Maximum chart level: {self.max_level}')
-		print(f'Chart Permutations: {self.permutations}')
-
-	def compute_stats(self):
-		print("Caching dataset...")
-		
-		# load once at start to compute overall vocab size, various stats + cache tensors
-		charts = [self.load_chart(fp, idx, perm, first=True) for fp, idx, perm in self.chart_ids]
-
-		self.n_unique_charts = self.__len__() // len(self.permutations)
-		self.n_steps = 0
-		self.n_steps = sum([chart.n_steps for chart in charts])
-		self.n_audio_hours = sum([song.n_minutes for song in self.songs.values()]) / 60
-
-		if not self.step_artists:
-			self.step_artists = set()
-			for chart in charts:
-				self.step_artists.add(chart.step_artist)
-
-		steps_per_second = [chart.steps_per_second for chart in charts]
-		self.avg_steps_per_second = sum(steps_per_second) / len(steps_per_second)
-		self.avg_steps_per_second = 0
-
-	# filter charts to include in the dataset; store path to json + chart index num.
-	def filter_fps(self, json_fps):
-		self.songs = {}
-		chart_ids = []
-
-		for fp in json_fps:
-			with open(fp, 'r') as f:
-				attrs = json.loads(f.read())
-			
-			# check attrs for each chart to see if we should add it to the dataset
-			chart_indices = self.filter_charts(attrs)
-
-			if chart_indices:
-				# create new song if needed
-				song_path = os.path.join(DATA_DIR, attrs['music_fp'])
-				if song_path not in self.songs:
-					self.songs[song_path] = Song(song_path, attrs['title'], attrs['artist'],
-						  						 attrs['genre'], attrs['songtype'])
-					self.n_unique_songs += 1
-
-				for chart_idx in chart_indices:
-					for permutation in self.permutations:
-						chart_ids.append((fp, chart_idx, permutation))
-
-		print('Done filtering!')
-		return chart_ids
-
-	def load_chart(self, chart_json_fp, chart_idx, permutation, first=False):
-		with open(chart_json_fp, 'r') as f:
-			attrs = json.loads(f.read())
-
-		# .ssc (may contain multiple charts/same song) or .ucs (always 1 chart)    
-		orig_filetype = attrs['chart_fp'].split('.')[-1]
-
-		song_path = os.path.join(DATA_DIR, attrs['music_fp'])
-
-		chart =  Chart(attrs['charts'][chart_idx], self.songs[song_path],
-					   orig_filetype, permutation, self.special_tokens)
-
-		if first:
-			self.vocab_size += chart.n_special_tokens
-
-		return chart
-	
-	def filter_charts(self, attrs):
-		""" determine which charts in the given attrs belongs in this dataset
-			return list of indices, w/length between 0 <= ... <= len(attrs['charts'])
-	   	"""
-		chart_indices = []
-
-		if not self.songtypes or self.songtypes and attrs['songtype'] in self.songtypes:
-			for i, chart_attrs in enumerate(attrs['charts']):
-				if chart_attrs['stepstype'] != self.chart_type:
-					continue
-
-				chart_level = int(chart_attrs['meter'])
-				if self.chart_difficulties:
-					valid_level = chart_level in self.chart_difficulties
-				else:
-					valid_level = (self.min_level <= chart_level and chart_level <= self.max_level)
-
-				if not valid_level:
-					continue
-
-				valid_author = (not self.step_artists or self.step_artists
-								and chart_attrs['credit'] in self.step_artists)
-
-				if valid_author:
-					chart_indices.append(i)
-
-		return chart_indices
-
-class Song:
-	"""A song object, corresponding to some audio file. May be relied on by
-	multiple charts."""
-
-	def __init__(self, audio_fp, title, artist, genre, songtype):
-		self.audio_fp = audio_fp
-		self.title = title
-		self.artist = artist
-		self.genre = genre
-		self.songtype = songtype
-
-		# shape [3, ?, 80]
-		self.audio_feats, self.sample_rate = extract_audio_feats(self.audio_fp)
-
-		# secs = (hop * melframe) / sample_rate
-		self.n_minutes = (HOP_LENGTH * self.audio_feats.size(1) / self.sample_rate) / 60
-
-CHART_PERMUTATIONS = {
-	'pump-single': {
-	    #normal:        '01234'
-		'flip':         '43210',
-		'mirror':       '34201',
-		'flip_mirror':  '10243'
-	},
-
-	'pump-double': {
-		#normal:        '0123456789'
-		'flip':         '9876543210',
-		'mirror':       '9875643201',
-		'flip_mirror':  '1023465789'
-	}
-}
-
-STEP_PATTERNS = {
-	'ucs': re.compile('[XMHW]'),
-	'ssc': re.compile('[1-3]')
-}
-
-@memory.cache
-def permute_steps(steps, chart_type, permutation_type):
-	# permutation numbers signify moved location of original step
-	#   ex) steps = '10010'
-	#       permt = '43210' -> (flip horizontally)
-	#    newsteps = '01001'	
-	if not permutation_type:
-		return steps
-
-	permutation = CHART_PERMUTATIONS[chart_type][permutation_type]
-
-	return ''.join([steps[int(permutation[i])] for i in range(len(permutation))])
-
-@memory.cache
-def parse_notes(notes, chart_type, permutation_type, filetype):
-	# [# frames] track which (10 ms) chart frames have steps
-	step_placement_frames = []
-
-	# [# frames, # step features] - sequence of non-empty steps with associated frame numbers
-	step_sequence = []
-
-	for i, (_, _, time, steps) in enumerate(notes):
-		if time < 0:
-			continue
-
-		# for each frame, track absolute frame number
-		step_this_frame = STEP_PATTERNS[filetype].search(steps)
-		if step_this_frame:
-			step_placement_frames.append(int(round(time * CHART_FRAME_RATE)))
-
-		# only store non-empty steps in the sequence
-		if step_this_frame:
-			step_sequence.append(permute_steps(steps, chart_type, permutation_type))
-
-	# use UCS notation for less ambiguity
-	if filetype == 'ssc':
-		step_sequence = robj.r.convertToUCS(step_sequence)
-
-	return step_placement_frames, step_sequence
-
-@memory.cache
-def placement_frames_to_targets(placement_frames, audio_length, sample_rate):
-	# get chart frame numbers of step placements, [batch, placements (variable)]
-	placement_target = torch.zeros(audio_length, dtype=torch.long)
-
-	mel_placement_frames = []
-	for f in placement_frames:
-		melframe = convert_chartframe_to_melframe(f, sample_rate)
-
-		# ignore steps that come after the song has ended
-		if melframe < audio_length:
-			mel_placement_frames.append(melframe)
-
-	mel_placement_frames = torch.tensor(mel_placement_frames, dtype=torch.long)
-
-	# and set target to '1' at corresponding melframes
-	placement_target[mel_placement_frames] = 1
-
-	first_frame = mel_placement_frames[0].item()
-	last_frame = mel_placement_frames[-1].item()
-
-	return placement_target, first_frame, last_frame
-
-
-class Chart:
-	"""A chart object, with associated data. Represents a single example"""
-	def __init__(self, chart_attrs, song, filetype, permutation_type, special_tokens):
-		self.song = song
-		self.filetype = filetype
-
-		self.step_artist = chart_attrs['credit'] if 'credit' in chart_attrs else ''
-		self.level = int(chart_attrs['meter'])
-		self.chart_type = chart_attrs['stepstype']
-		assert(self.chart_type in CHART_PERMUTATIONS)
-
-		# concat one-hot encodings of chart_type/level
-		chart_type_one_hot = [0 if self.chart_type == 'pump-single' else 1
-							  for _ in range(N_CHART_TYPES)]
-		chart_type_one_hot = [0] * N_CHART_TYPES
-		if self.chart_type == 'pump-single':
-			chart_type_one_hot[0] = 1
-		else:
-			chart_type_one_hot[1] = 1
-		level_one_hot = [0] * N_LEVELS
-		level_one_hot[self.level - 1] = 1
-		self.chart_feats = chart_type_one_hot + level_one_hot
-
-		self.permutation_type = permutation_type
-
-		(step_placement_frames, step_sequence) = parse_notes(chart_attrs['notes'], self.chart_type,
-														     self.permutation_type, self.filetype)
-
-		(self.placement_targets,
-		 self.first_frame, 
-		 self.last_frame) = placement_frames_to_targets(step_placement_frames,
-		  			   								    self.song.audio_feats.size(1),
-													  	self.song.sample_rate)
-
-		self.step_sequence = sequence_to_tensor(step_sequence)
-		(self.step_targets,
-		 self.n_special_tokens) = step_sequence_to_targets(self.step_sequence, self.chart_type, special_tokens)
-
-		# ignore steps in sequence after song has ended
-		# (make sure length matches num of placement targets)
-		self.step_sequence = self.step_sequence[:self.placement_targets.sum()]
-		self.step_targets = self.step_targets[:self.placement_targets.sum()]
-
-		self.n_steps = self.step_sequence.size(0)
-		self.steps_per_second = self.n_steps / (self.song.n_minutes * 60)
-
-	# return tensor of audio feats for this chart
-	def get_audio_feats(self):
-		return self.song.audio_feats
->>>>>>> 7b48dcf3
+		return self.song.audio_feats