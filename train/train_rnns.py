--- conflicted
+++ resolved
@@ -1,4 +1,3 @@
-<<<<<<< HEAD
 # train a group of cnn/rnn models on the same dataset to perform step placement/selection
 # (models defined in arrow_rnns.py)
 
@@ -9,8 +8,6 @@
 import os
 from pathlib import Path
 
-import numpy as np
-from scipy.signal import argrelextrema
 import torch
 import torch.nn as nn
 import torch.nn.functional as F
@@ -21,12 +18,13 @@
 
 from hyper import *
 from arrow_rnns import PlacementCLSTM, SelectionRNN
+from predict_placements import predict_placements
 from stepchart import StepchartDataset, get_splits, collate_charts
-from util import report_memory, SummaryWriter
+from train_util import report_memory, SummaryWriter, load_save, save_checkpoint, save_model
 
 ABS_PATH = str(Path(__file__).parent.absolute())
 DATASETS_DIR = os.path.join(ABS_PATH, '../data/dataset/subsets')
-MODELS_DIR = os.path.join(ABS_PATH, 'models')
+ODELS_DIR = os.path.join(ABS_PATH, 'models')
 
 def parse_args() -> argparse.Namespace:
     parser = argparse.ArgumentParser()
@@ -49,94 +47,7 @@
         else:    
             raise ValueError('--dataset_name, --dataset_path, or --load_checkpoint required')
 
-    if not args.save_dir:
-        args.save_dir = os.path.join(MODELS_DIR, os.path.split(args.dataset_path)[-1].split('.')[0])
-
-    if not os.path.isdir(args.save_dir):
-        os.makedirs(args.save_dir)
-
     return args
-
-def save_checkpoint(epoch, curr_epoch_batch, best_placement_valid_loss, 
-                    best_selection_valid_loss, train_clstm, train_srnn, save_dir):
-    out_path = os.path.join(save_dir, CHECKPOINT_SAVE)
-    
-    print(f'\tSaving checkpoint to {out_path}')
-    torch.save({
-        'epoch': epoch,
-        'curr_epoch_batch': curr_epoch_batch,
-        'best_placement_valid_loss': best_placement_valid_loss,
-        'best_selection_valid_loss': best_selection_valid_loss,
-        'train_clstm': train_clstm,
-        'train_srnn': train_srnn,
-    }, out_path)
-
-def save_model(model, save_dir, model_filename):
-    out_path = os.path.join(save_dir, model_filename)
-    print(f'\tSaving model to {out_path}')
-
-    torch.save(model.state_dict(), out_path)
-
-def load_save(save_dir, retrain, placement_clstm, selection_rnn, device):
-    print(f'Loading checkpoint from {save_dir}...')
-
-    clstm_path = os.path.join(save_dir, CLSTM_SAVE)
-    srnn_path = os.path.join(save_dir, SRNN_SAVE)
-    
-    if os.path.isfile(clstm_path):
-        placement_clstm.load_state_dict(torch.load(clstm_path, map_location=device))
-    else:
-        print(f'No saved {CLSTM_SAVE} file found in {save_dir}, starting from base model')
-
-    if os.path.isfile(srnn_path):
-        selection_rnn.load_state_dict(torch.load(srnn_path, map_location=device))
-    else:
-        print(f'No saved {SRNN_SAVE} file found in {save_dir}, starting from base model')
-
-    checkpoint = torch.load(os.path.join(save_dir, CHECKPOINT_SAVE))
-
-    # only restore epoch/best loss values when not retraining    
-    # (i.e. give option to retrain some more on an already trained model)       
-    if not retrain:
-        start_epoch = checkpoint['epoch']
-        start_epoch_batch = checkpoint['curr_epoch_batch']
-        best_placement_valid_loss = checkpoint['best_placement_valid_loss']
-        best_selection_valid_loss = checkpoint['best_selection_valid_loss']
-        train_clstm = checkpoint['train_clstm']
-        train_srnn = checkpoint['train_srnn']
-
-        # use last directory under save_dir/runs
-        logdirs = [d for d in os.listdir(os.path.join(save_dir, 'runs'))]
-        sub_logdir = [d for d in logdirs if os.path.isdir(os.path.join(save_dir, 'runs', d))][-1]
-
-        return (start_epoch, start_epoch_batch, best_placement_valid_loss, 
-                best_selection_valid_loss, train_clstm, train_srnn, sub_logdir)
-    else:
-        return None
-
-def predict_placements(logits, levels, lengths):
-    """given a sequence of logits from a placement model, predict which positions have steps.
-        input:  logits [batch, unroll_length, 2]
-                levels [batch] - chart levels used to pick cutoff for a step prediction
-                lengths: [batch] for each example, current length
-        output: predictions [batch, unroll_length]; 1 -> step, 0 -> no step
-    """
-    # compute probability dists. for each timestep [batch, unroll, 2]
-    probs = F.softmax(logits, dim=-1)
-
-    # [batch, unroll (lengths)]
-    predictions = torch.zeros(logits.size(0), logits.size(1))
-    for b in range(logits.size(0)):
-        # from https://github.com/chrisdonahue/ddc/blob/master/infer/ddc_server.py
-        probs_smoothed = np.convolve(probs[b, :, 1].numpy(), np.hamming(5), 'same')
-        maxima = argrelextrema(probs_smoothed, np.greater_equal, order=1)[0]
-
-        for i in maxima:
-            predictions[b, i] = probs[b, i, 1] >= PLACEMENT_THRESHOLDS[levels[b] - 1]
-
-        # predictions[b, :lengths[b]] = probs[b, :lengths[b],  1] >= PLACEMENT_THRESHOLDS[levels[b]]
-
-    return predictions
 
 def get_placement_accuracy(predictions, targets, lengths):
     """get placement accuracy between given predictions/targets"""
@@ -389,12 +300,11 @@
                                                      curr_seq_lengths, step)
 
         if do_train:
-            # TODO fix
-            try:
-                loss.backward()
-            except AttributeError:
-                continue            
-
+			# TODO fix
+			try:
+				loss.backward()
+			except:
+				continue
             nn.utils.clip_grad_norm_(rnn.parameters(), max_norm=MAX_GRAD_NORM)
             optimizer.step()
             optimizer.zero_grad()
@@ -658,6 +568,14 @@
     print('Loading dataset from {}...'.format(os.path.relpath(args.dataset_path)))
     dataset = StepchartDataset(args.dataset_path)
 
+    if not args.save_dir:
+        # models/{single/double}/dataset_name/...
+        args.save_dir = os.path.join(MODELS_DIR, dataset.chart_type.split('-')[-1],
+                                     os.path.split(args.dataset_path)[-1].split('.')[0])
+
+    if not os.path.isdir(args.save_dir):
+        os.makedirs(args.save_dir)
+
     train_data, valid_data, test_data = get_splits(dataset)
     train_iter = get_dataloader(train_data)
     valid_iter = get_dataloader(valid_data)
@@ -671,595 +589,4 @@
                args.load_checkpoint, args.retrain, dataset)
 
 if __name__ == '__main__':
-    main()
-=======
-# train a group of cnn/rnn models on the same dataset to perform step placement/selection
-# (models defined in arrow_rnns.py)
-
-import argparse
-import datetime
-import gc
-import json
-import os
-from pathlib import Path
-
-import torch
-import torch.nn as nn
-import torch.nn.functional as F
-import torch.optim as optim
-from torch.utils.data import DataLoader
-from torch.nn.utils.rnn import pad_sequence
-from tqdm import tqdm, trange
-
-from hyper import *
-from arrow_rnns import PlacementCLSTM, SelectionRNN
-from predict_placements import predict_placements
-from stepchart import StepchartDataset, get_splits, collate_charts
-from train_util import report_memory, SummaryWriter, load_save, save_checkpoint, save_model
-
-ABS_PATH = str(Path(__file__).parent.absolute())
-DATASETS_DIR = os.path.join(ABS_PATH, '../data/dataset/subsets')
-MODELS_DIR = os.path.join(ABS_PATH, 'models')
-
-def parse_args() -> argparse.Namespace:
-    parser = argparse.ArgumentParser()
-    parser.add_argument('--dataset_name', type=str, default=None, help='Name of dataset under ../data/datasets/subsets/')
-    parser.add_argument('--dataset_path', type=str, default=None, help='Alternatively, provide direct path to dataset json file')
-    parser.add_argument('--save_dir', type=str, default=None, 
-                        help="""Specify custom output directory to save models to. If blank, will save in ./models/dataset_name/""")
-    parser.add_argument('--load_checkpoint', type=str, default=None, help='Load models from the specified checkpoint')
-    parser.add_argument('--retrain', action='store_true', default=False, help=('Use this option to (re)train a model that'
-        'has already been trained starting from default epoch/validation loss; Otherwise resume training from when stopped'))
-    parser.add_argument('--cpu', action='store_true', default=False, help='use this to use cpu to train; default uses gpu if available')
-
-    args = parser.parse_args()
-
-    if not args.dataset_path:
-        if args.dataset_name:
-            args.dataset_path = os.path.join(DATASETS_DIR, args.dataset_name + '.json')
-        elif args.load_checkpoint:
-            args.dataset_path = os.path.join(DATASETS_DIR, args.load_checkpoint.split(os.sep)[-1] + '.json')
-        else:    
-            raise ValueError('--dataset_name, --dataset_path, or --load_checkpoint required')
-
-    return args
-
-def get_placement_accuracy(predictions, targets, lengths):
-    """get placement accuracy between given predictions/targets"""
-    correct = 0
-    total_preds = 0
-    for b in range(predictions.size(0)):
-        for s in range(lengths[b]):
-            total_preds += 1
-
-            pred_bs = predictions[b, s].item()
-            frame_match = (targets[b, s] == pred_bs).item()
-            
-            # count placements as positives if within +/- 20 ms (+/- 1 frame)
-            # (assume no placements at the ends)
-            if s == 0:
-                shift_match = (targets[b, s + 1] == pred_bs).item()
-            elif s == lengths[b] - 1:
-                shift_match = (targets[b, s - 1] == pred_bs).item()
-            else:
-                shift_match = (targets[b, s - 1] == pred_bs or 
-                               targets[b, s + 1] == pred_bs).item()
-
-            correct += frame_match or shift_match
-
-    return correct / total_preds if total_preds != 0 else 0
-
-def get_sequence_lengths(curr_unrolling, sequence_unroll_lengths, unroll_length, device):
-    """compute relevant batch metavalues for padding/lengths"""
-    sequence_lengths = []
-    for b in range(len(sequence_unroll_lengths)):
-        if curr_unrolling == sequence_unroll_lengths[b][0]:
-            length = sequence_unroll_lengths[b][1]
-        elif curr_unrolling > sequence_unroll_lengths[b][0]:
-            length = 0
-        else:
-            length = unroll_length
-        
-        sequence_lengths.append(length)
-    
-    return torch.tensor(sequence_lengths, dtype=torch.long, device=device)
-
-def run_placement_batch(clstm, optimizer, criterion, batch, device, writer, do_train, curr_train_epoch=0):
-    """train or eval the placement models with the specified parameters on the given batch"""
-    if do_train:
-        clstm.train()
-    else:
-        clstm.eval()
-
-    # [batch, 3, ?, 80] ; ? = (batch maximum) # of timesteps/frames in audio features
-    audio_feats = batch['audio_feats'].to(device)
-    num_audio_frames = audio_feats.size(2)
-    batch_size = audio_feats.size(0)
-
-    # [batch, # chart features]
-    chart_feats = batch['chart_feats'].to(device)
-    levels = batch['chart_levels']
-
-    # [batch, ?] ? = max (audio) sequence length [padded]
-    placement_targets = batch['placement_targets'].to(device)
-
-    # final_shape -> [batch, # of nonempty chart frames, hidden]
-    clstm_hiddens = [[] for _ in range(batch_size)]
-
-    # for unrolling/bptt
-    num_unrollings = (num_audio_frames // PLACEMENT_UNROLLING_LEN) + 1
-    last_unroll_len = num_audio_frames % PLACEMENT_UNROLLING_LEN
-    states = clstm.rnn.initStates(batch_size, device)
-    
-    # get representation of audio lengths for each unrolling
-    # [full frames, last frame length]
-    # (e.g. [100, 100, 100, 64] -> (3,64))
-    audio_unroll_lengths = [(batch['audio_lengths'][b] // PLACEMENT_UNROLLING_LEN,
-                             batch['audio_lengths'][b] % PLACEMENT_UNROLLING_LEN) for b in range(batch_size)]
-
-    total_loss = 0
-    total_accuracy = 0
-
-    # for pr curve
-    all_targets, all_scores = [], []
-
-    first_frame = batch['first_step_frame']
-    last_frame = batch['last_step_frame']
-
-    # loop through all unrollings
-    for unrolling in range(num_unrollings):
-        audio_start_frame = unrolling * PLACEMENT_UNROLLING_LEN
-        if unrolling == num_unrollings - 1:
-            audio_end_frame = audio_start_frame + last_unroll_len
-        else:
-            audio_end_frame = audio_start_frame + PLACEMENT_UNROLLING_LEN
-        unroll_length = audio_end_frame - audio_start_frame
-
-        # skip audio frames outside chart range
-        if (audio_end_frame < first_frame or audio_start_frame > last_frame + 1 or unroll_length == 0):
-            continue
-
-        audio_lengths = get_sequence_lengths(unrolling, audio_unroll_lengths, unroll_length, device)
-
-        audio_input = audio_feats[:, :, audio_start_frame:audio_end_frame]
-
-        # [batch, unroll_len, 2] / [batch, unroll_len, hidden] / ([num_lstm_layers, batch, hidden] x 2)
-        logits, clstm_hidden, states = clstm(audio_input, chart_feats, states, audio_lengths)
-
-        # [batch, unroll_len]
-        targets = placement_targets[:, audio_start_frame:audio_end_frame]
-
-        for b in range(batch_size):
-            if audio_lengths[b] == 0:
-                continue
-
-            if do_train:
-                all_targets.append(targets[b, :audio_lengths[b]])
-                b_dists = F.softmax(logits.detach()[b, :audio_lengths[b]], dim=-1)
-                all_scores.append(b_dists[:, 1])
-            
-            curr_unroll_placements = (targets[b] == 1).nonzero(as_tuple=False).flatten()
-
-            # only clstm hiddens for chart frames with non-empty step placements
-            clstm_hiddens[b].append(clstm_hidden[b, curr_unroll_placements])
-        
-        # compute total loss for this unrolling
-        loss = 0
-        for step in range(logits.size(1)):
-            loss += criterion(logits[:, step, :], targets[:, step])
-
-        if do_train:
-            loss.backward()
-            
-            # clip grads before step
-            nn.utils.clip_grad_norm_(clstm.parameters(), max_norm=MAX_GRAD_NORM)
-            optimizer.step()
-            optimizer.zero_grad()
-
-        predictions = predict_placements(logits.detach(), levels, audio_lengths)
-        total_accuracy += get_placement_accuracy(predictions, targets, audio_lengths)
-        total_loss += loss.item()
-
-    # pad clstm_hiddens across batch examples
-    # [batch, [step_sequence_length(variable), hidden]] -> [batch, max_step_sequence_length, hidden]
-    clstm_hiddens = [torch.cat(hiddens_seq, dim=0) for hiddens_seq in clstm_hiddens]
-    clstm_hiddens_padded = pad_sequence(clstm_hiddens, batch_first=True, padding_value=0)
-    clstm_hiddens.clear()
-
-    if do_train:
-        targets = torch.cat(all_targets, dim=0)
-        scores = torch.cat(all_scores, dim=0)
-
-        all_targets.clear()
-        all_scores.clear()
-
-        writer.add_pr_curve('placement_pr_curve', targets, scores, curr_train_epoch)
-
-    return total_loss / num_unrollings, total_accuracy / num_unrollings, clstm_hiddens_padded
-
-def get_selection_accuracy(logits, targets, seq_lengths, step):
-    # [batch, vocab_size]
-    dists = F.softmax(logits, dim=-1)
-    
-    # [batch]
-    preds = torch.topk(dists, k=1, dim=-1)[1]
-
-    correct, total_preds = 0, 0
-    for b, seq_length in enumerate(seq_lengths):
-        if seq_length > step:
-            total_preds += 1
-
-            correct += (preds[b] == targets[b]).item()
-    
-    return correct / total_preds if total_preds != 0 else 0
-
-def run_selection_batch(rnn, optimizer, criterion, batch, device, clstm_hiddens, do_train):
-    if do_train:
-        rnn.train()
-    else:
-        rnn.eval()
-        
-    # [batch, (max batch) sequence length, chart features] / [batch, (max) seq length]
-    step_sequence = batch['step_sequence'].to(device)
-    step_targets = batch['step_targets'].to(device)
-    batch_size = step_sequence.size(0)
-
-    # lengths of each step sequence; should equal true sizes of original clstm_hiddens tensors
-    step_sequence_lengths = batch['step_sequence_lengths']
-    num_frames = max(step_sequence_lengths)
-
-    # note these are unrolling chart frams, vs. audio frames as in placement training
-    num_unrollings = (num_frames // SELECTION_UNROLLING_LEN) + 1
-    last_unroll_len = (num_frames % SELECTION_UNROLLING_LEN)
-
-    # same as in placement
-    seq_unroll_lengths = [(step_sequence_lengths[b] // SELECTION_UNROLLING_LEN,
-                           step_sequence_lengths[b] % SELECTION_UNROLLING_LEN) for b in range(batch_size)]
-
-    total_loss = 0
-    total_accuracy = 0
-
-    # can use all zeros as start token, since we exclude all empty steps
-    start_token = [torch.zeros(1, step_sequence.size(2), device=device) for _ in range(step_sequence.size(0))]
-    start_token = pad_sequence(start_token, batch_first=True, padding_value=PAD_IDX)
-    hidden, cell = rnn.initStates(batch_size, device)
-
-    logits, (hidden, cell) = rnn(start_token, None, hidden, cell, torch.ones(batch_size, dtype=torch.long, device=device))
-    loss = criterion(logits[:, 0], step_targets[:, 0])
-    if do_train:
-        loss.backward()
-        optimizer.step()
-        optimizer.zero_grad()
-    total_loss += loss.item()
-
-    for unrolling in range(num_unrollings):
-        last_unrolling = unrolling == num_unrollings - 1
-        
-        start_frame = unrolling * SELECTION_UNROLLING_LEN
-        if last_unrolling:
-            end_frame = start_frame + last_unroll_len
-        else:
-            end_frame = start_frame + SELECTION_UNROLLING_LEN
-        unroll_length = end_frame - start_frame
-
-        if unroll_length == 0:
-            continue
-
-        # total lengths for each sequence for this unrolling
-        curr_seq_lengths = get_sequence_lengths(unrolling, seq_unroll_lengths, unroll_length, device)
-
-        # use targets for next timestep, compute loss; [batch, unroll] (already padded)
-        loss = 0
-        for step in range(unroll_length):
-            abs_step = start_frame + step
-
-            # skip final final step
-            if abs_step == num_frames - 1:
-                break
-                
-            # [batch, 1, # step features] / [batch, hiddens] - feed clstm hiddens 1 by 1
-            step_inputs = step_sequence[:, abs_step, :].unsqueeze(1)
-            
-            curr_clstm_hiddens = clstm_hiddens[:, abs_step]
-
-            # ones or zeros
-            curr_lengths = torch.ones(batch_size, dtype=torch.long, device=device)
-            curr_lengths[curr_seq_lengths <= step] = 0
-            
-            # [batch, 1, vocab_size] / [num_lstm_layers, batch, hidden] x 2
-            logits, (hidden, cell) = rnn(step_inputs, curr_clstm_hiddens, hidden, cell, curr_lengths)
-
-            loss += criterion(logits[:, 0], step_targets[:, abs_step + 1])
-
-            total_accuracy += get_selection_accuracy(logits[:, 0], step_targets[:, abs_step + 1], 
-                                                     curr_seq_lengths, step)
-
-        if do_train:
-            loss.backward()
-            
-            nn.utils.clip_grad_norm_(rnn.parameters(), max_norm=MAX_GRAD_NORM)
-            optimizer.step()
-            optimizer.zero_grad()
-
-        total_loss += loss.item()
-
-    return total_loss / num_frames, total_accuracy / num_frames
-
-def evaluate(placement_clstm, selection_rnn, data_iter, p_criterion, s_criterion,
-             device, writer, curr_validation):
-    total_p_loss = 0
-    total_s_loss = 0
-    total_p_acc = 0
-    total_s_acc = 0
-
-    with torch.no_grad():
-       for i, batch in enumerate(data_iter):
-            p_loss, p_acc, hiddens = run_placement_batch(placement_clstm, None,
-                p_criterion, batch, device, writer, do_train=False)
-
-            total_p_loss += p_loss
-            total_p_acc += p_acc
-
-            s_loss, s_acc = run_selection_batch(selection_rnn, None, s_criterion,
-                batch, device, hiddens, do_train=False)
-            
-            total_s_loss += s_loss
-            total_s_acc += s_acc
-
-            if curr_validation >= 0:
-                step = curr_validation * len(data_iter) + i
-                writer.add_scalar('loss/valid_placement', p_loss, step)
-                writer.add_scalar('accuracy/valid_placement', p_acc, step)
-                writer.add_scalar('loss/valid_selection', s_loss, step)
-                writer.add_scalar('accuracy/valid_selection', s_acc, step)
-
-    return (total_p_loss / len(data_iter), total_p_acc / len(data_iter),
-            total_s_loss / len(data_iter), total_s_acc / len(data_iter))
-
-# full training process from placement -> selection
-def run_models(train_iter, valid_iter, test_iter, num_epochs, device, save_dir, load_checkpoint, retrain, 
-               dataset, early_stopping=True, print_every_x_epoch=1, validate_every_x_epoch=5):
-    # setup or load models, optimizers
-    placement_clstm = PlacementCLSTM(PLACEMENT_CHANNELS, PLACEMENT_FILTERS, PLACEMENT_KERNEL_SIZES,
-                                     PLACEMENT_POOL_KERNEL, PLACEMENT_POOL_STRIDE, NUM_PLACEMENT_LSTM_LAYERS,
-                                     PLACEMENT_INPUT_SIZE, HIDDEN_SIZE).to(device)
-    placement_optim = optim.Adam(placement_clstm.parameters(), lr=PLACEMENT_LR)
-    #placement_optim = optim.SGD(placement_clstm.parameters(), lr=PLACEMENT_LR, momentum=0.9)
-
-    selection_rnn = SelectionRNN(NUM_SELECTION_LSTM_LAYERS, SELECTION_INPUT_SIZES[dataset.chart_type], 
-                                 dataset.vocab_size, HIDDEN_SIZE, SELECTION_HIDDEN_WEIGHT).to(device)
-    selection_optim = optim.Adam(selection_rnn.parameters(), lr=SELECTION_LR)
-    #selection_optim = optim.SGD(selection_rnn.parameters(), lr=SELECTION_LR)
-    
-    # load model, optimizer states if resuming training
-    best_placement_valid_loss = float('inf')
-    best_selection_valid_loss = float('inf')
-    start_epoch = 0
-    start_epoch_batch = 0
-    train_clstm = True
-    train_srnn = True
-    sub_logdir = datetime.datetime.now().strftime('%m_%d_%y_%H_%M')
-  
-    if load_checkpoint:
-        checkpoint = load_save(load_checkpoint, retrain, placement_clstm, selection_rnn, device)
-        if checkpoint:
-            (start_epoch, start_epoch_batch, best_placement_valid_loss, 
-             best_selection_valid_loss, train_clstm, train_srnn, sub_logdir) = checkpoint
-
-    writer = SummaryWriter(log_dir=os.path.join(save_dir, 'runs', sub_logdir))
-
-    print('Starting training..')
-    for epoch in trange(num_epochs):
-        if epoch < start_epoch:
-            # enumerate data loaders to maintain consistent epoch batching
-            for i, _ in enumerate(train_iter):
-                pass
-            
-            if epoch % validate_every_x_epoch == 0:
-                for i, _ in enumerate(valid_iter):
-                    pass
-
-            continue
-
-        print('Epoch: {}'.format(epoch))
-        epoch_p_loss = 0
-        epoch_s_loss = 0
-        # report_memory(device=device, show_tensors=True)
-
-        for i, batch in enumerate(tqdm(train_iter)):
-            # if resuming from checkpoint, skip batches until starting batch for the epoch
-            if start_epoch_batch > 0:
-                if i + 1 == start_epoch_batch:
-                    start_epoch_batch = 0
-                continue
-
-            with torch.set_grad_enabled(train_clstm):
-                placement_loss, placement_acc, clstm_hiddens = run_placement_batch(placement_clstm, 
-                    placement_optim, PLACEMENT_CRITERION, batch, device, writer,
-                    do_train=train_clstm, curr_train_epoch=epoch)
-
-            with torch.set_grad_enabled(train_srnn):
-                selection_loss, selection_acc = run_selection_batch(selection_rnn, selection_optim,
-                    SELECTION_CRITERION, batch, device, clstm_hiddens, do_train=train_srnn)
-
-            epoch_p_loss += placement_loss
-            epoch_s_loss += selection_loss
-
-            step = epoch * len(train_iter) + i
-            writer.add_scalar('loss/train_placement', placement_loss, step)
-            writer.add_scalar('accuracy/train_placement', placement_acc, step)
-            writer.add_scalar('loss/train_selection', selection_loss, step)
-            writer.add_scalar('accuracy/train_selection', selection_acc, step)
-
-            if train_clstm:
-                save_model(placement_clstm, save_dir, CLSTM_SAVE)
-            if train_srnn:
-                save_model(selection_rnn, save_dir, SRNN_SAVE)       
-
-            save_checkpoint(epoch, i, best_placement_valid_loss,
-                            best_selection_valid_loss, train_clstm, train_srnn, save_dir)
-
-        epoch_p_loss = epoch_p_loss / len(train_iter)
-        epoch_s_loss = epoch_s_loss / len(train_iter)
-
-        if epoch % print_every_x_epoch == 0:
-            print(f'\tAvg. training placement loss per unrolling: {epoch_p_loss:.5f}')
-            print(f'\tAvg. training selection loss per frame: {epoch_s_loss:.5f}')
-
-        if epoch % validate_every_x_epoch == 0:
-            (placement_valid_loss, placement_valid_acc, selection_valid_loss,
-             selection_valid_acc) = evaluate(placement_clstm, selection_rnn, valid_iter, 
-                                             PLACEMENT_CRITERION, SELECTION_CRITERION, device, 
-                                             writer, epoch / validate_every_x_epoch)
-                
-            print(f'\tAvg. validation placement loss per frame: {placement_valid_loss:.5f}')
-            print(f'\tAvg. validation selection loss per frame: {selection_valid_loss:.5f}')
-
-            # track best performing model(s) or save every epoch
-            if early_stopping:
-                better_placement = placement_valid_loss < best_placement_valid_loss
-                better_selection = selection_valid_loss < best_selection_valid_loss
-
-                if better_placement:
-                    best_placement_valid_loss = placement_valid_loss
-                    save_model(placement_clstm, save_dir, CLSTM_SAVE)
-                else:
-                    print("Placement validation loss increased, stopping CLSTM training")
-                    train_clstm = False
-
-                if better_selection:
-                    best_selection_valid_loss = selection_valid_loss
-                    save_model(selection_rnn, save_dir, SRNN_SAVE)
-                else:
-                    # cease training the placement model
-                    print("Placement validation loss increased, stopping SRNN training")
-                    train_srnn = False
-
-                if not better_placement and not better_selection:
-                    print("Both validation losses have increased. Stopping early..")
-                    break
-
-            save_checkpoint(epoch + 1, 0, best_placement_valid_loss, best_selection_valid_loss, 
-                            train_clstm, train_srnn, save_dir)
-
-    # evaluate on test set
-    (placement_test_loss, placement_test_acc,
-     selection_test_loss, selection_test_acc) = evaluate(placement_clstm, selection_rnn, test_iter, 
-                                                         PLACEMENT_CRITERION, SELECTION_CRITERION,
-                                                         device, writer, -1)
-
-    # save training summary stats to json file
-    summary_json = {
-        'epochs_trained': num_epochs,
-        'train_examples': len(train_iter.dataset),
-        'valid_examples': len(valid_iter.dataset),
-        'test_examples': len(test_iter.dataset),
-        'placement_test_loss': placement_test_loss,
-        'placement_test_accuracy': placement_test_acc,
-        'selection_test_loss': selection_test_loss,
-        'selection_test_accuracy': selection_test_acc
-    }
-
-    summary_json = log_training_stats(writer, dataset, summary_json)
-
-    with open(os.path.join(save_dir, 'summary.json'), 'w') as f:
-        f.write(json.dumps(summary_json, indent=2))
-
-    # save special tokens for dataset vocabulary if needed
-    if dataset.special_tokens:
-        with open(os.path.join(save_dir, 'special_tokens.json'), 'w') as f:
-            f.write(json.dumps(dataset.special_tokens, indent=2))
-
-def log_training_stats(writer, dataset, summary_json):
-    summary_json = {
-        'total_charts': len(dataset),
-        'unique_charts': dataset.n_unique_charts,
-        'unique_songs': dataset.n_unique_songs,
-        'audio_hours': dataset.n_audio_hours,
-        'total_steps': dataset.n_steps,
-        'min_level': dataset.min_level,
-        'max_level': dataset.max_level,
-        'avg_steps_per_second': dataset.avg_steps_per_second,
-        'vocab_size': dataset.vocab_size
-        **summary_json
-    }
-
-    # add other dataset text values
-    writer.add_text('dataset_name', dataset.name)
-    writer.add_text('chart_type', dataset.chart_type)
-    writer.add_text('song_types', ', '.join(dataset.songtypes))
-    writer.add_text('step_artists', ', '.join(dataset.step_artists))
-    writer.add_text('permutations', ', '.join(dataset.permutations))
-
-    hparam_dict = {
-        'placement_lr': PLACEMENT_LR,
-        'selection_lr': SELECTION_LR,
-        'batch_size': BATCH_SIZE,
-        'hidden_size': HIDDEN_SIZE,
-        'placement_unroll': PLACEMENT_UNROLLING_LEN,
-        'selection_unroll': SELECTION_UNROLLING_LEN,
-        'selection_hidden_wt': SELECTION_HIDDEN_WEIGHT
-    }
-
-    writer.add_hparams(hparam_dict, summary_json)
-    writer.close()
-
-    hparam_dict = {
-        'placement_channels': PLACEMENT_CHANNELS,
-        'placement_filters': PLACEMENT_FILTERS,
-        'placement_kernels': PLACEMENT_KERNEL_SIZES,
-        'placement_pool_kernel': PLACEMENT_POOL_KERNEL,
-        'placement_pool_stride': PLACEMENT_POOL_STRIDE,
-        'placement_lstm_layers': NUM_PLACEMENT_LSTM_LAYERS,
-        'placement_input_size': PLACEMENT_INPUT_SIZE,
-        'selection_lstm_layers': NUM_SELECTION_LSTM_LAYERS,
-        'selection_input_size': SELECTION_INPUT_SIZES[dataset.chart_type],
-        'type': 'rnns',
-        'name': dataset.name,
-        'chart_type': dataset.chart_type,
-        'song_types': dataset.songtypes,
-        'step_artists': dataset.step_artists,
-        'permutations': dataset.permutations,
-        **hparam_dict
-    }
-
-    return {**summary_json, **hparam_dict}
-
-def get_dataloader(dataset):
-    return DataLoader(dataset, batch_size=BATCH_SIZE, collate_fn=collate_charts,
-                      shuffle=True)
-
-def main():
-    args = parse_args()
-
-    device = torch.device('cpu') if args.cpu else torch.device('cuda' if torch.cuda.is_available() else 'cpu')
-    print('Device:', device)
-    torch.manual_seed(SEED)
-
-    # Retrieve/prepare data
-    print('Loading dataset from {}...'.format(os.path.relpath(args.dataset_path)))
-    dataset = StepchartDataset(args.dataset_path)
-
-    if not args.save_dir:
-        # models/{single/double}/dataset_name/...
-        args.save_dir = os.path.join(MODELS_DIR, dataset.chart_type.split('-')[-1],
-                                     os.path.split(args.dataset_path)[-1].split('.')[0])
-
-    if not os.path.isdir(args.save_dir):
-        os.makedirs(args.save_dir)
-
-    train_data, valid_data, test_data = get_splits(dataset)
-    train_iter = get_dataloader(train_data)
-    valid_iter = get_dataloader(valid_data)
-    test_iter = get_dataloader(test_data)
-
-    datasets_size_str = (f'Total charts in dataset: {len(dataset)}\nTrain: {len(train_data)}, '
-                         f'Valid: {len(valid_data)}, Test: {len(test_data)}')
-    print(datasets_size_str)
-
-    run_models(train_iter, valid_iter, test_iter, NUM_EPOCHS, device, args.save_dir,
-               args.load_checkpoint, args.retrain, dataset)
-
-if __name__ == '__main__':
-    main()
->>>>>>> 7b48dcf3
+    main()